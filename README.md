<<<<<<< HEAD
# Actuate (Latest is v1.4.1)
=======
# Actuate (Latest is v1.4.0)
>>>>>>> 50783333
A Subtractive and Additive Synthesizer, Sampler, and Granulizer built in Rust + Nih-Plug
Written by Ardura

**Please note this project is still a work in progress/alpha - I got a lot of traction once I posted on KVR and wanted to clarify that!**

Join the discord! https://discord.com/invite/hscQXkTdfz
Check out the KVR Page: https://www.kvraudio.com/product/actuate-by-ardura

![image](https://github.com/ardura/Actuate/assets/31751444/9b4cb9fe-de11-4242-a5c0-a0c5b724443d)

[Shortcut to troubleshooting section](#Troubleshooting)

## Features
Hover over any knob (or some labels) for an explanation!

![image](https://github.com/ardura/Actuate/assets/31751444/6c455635-8f03-49b5-bce1-c665d437d2fe)


- Two SVF Filters with unique resonance features, a VCF inspired filter, Tilt inspired filters, and three other analog-inspired filters that can be parallel, serial, or bypassed with ADSR Envelopes
- Pitch modulation with ASDR

![image](https://github.com/ardura/Actuate/assets/31751444/accd4727-975a-4266-a82a-180c55db628d)


- 17 Subtractive Oscillator shapes:
  - The standard: Sine, Triangle, Saw, Ramp, Square, Pulse, Noise
  - WSaw - Saw with noise variance to create crispyness
  - SSaw - Saw with small variance to create shimmer
  - RSaw - Rounded saw wave
  - RASaw - Rounded saw wave with random variances
  - RSquare - Rounded square wave
  - SkewSaw - A Saw with the rise skewed in one direction
  - Bent Saw - A Saw wave with an incomplete bend starting another saw in the middle
  - Step Saw - Looks like a staircase
  - ScSaw - An 'S' shaped Saw with a Cubic for the curve
  - AsymSaw - An asymmetrical saw shape
- Additive Oscillators with up to 16 harmonics
- FM Supported between Oscillators/samples/granulizer
- 5 Main Filter Algorithms
  - SVF - 7 Filter resonance approximations for different sweeps in SVF filters
    - Default - Allegedly the "ideal" response when tying Q to angular sin response
    - Moog - Allegedly a Moog Ladder Q approximation further modified
    - TB - Allegedly an approximation of a TB-303 LP further modified
    - Arp - Allegedly an approximation of an Arp 2600 further modified
    - Res - I made this up - kind of a hyper resonance while still being gentle
    - Bump - I made this up - a gentle bump resonance different from the others
    - Powf - I made this up - Curves based on Powf math function as it scales
  - Tilt Filter
  - VCF Filter
  - V4 - Analog inspired filter idea (Ardura's V4 - Use this one for adding tone rather than filtering)
  - A4I - Analog inspired filter idea (Ardura's A4I)
  - A4II - Analog inspired filter idea (Ardura's A4I Take II)
  - A4III - Analog inspired filter idea (Ardura's A4II with some tweaks)
- 11 Different FX for post processing

![image](https://github.com/ardura/Actuate/assets/31751444/c13b62bb-a29e-420c-9f3a-764950cbd4a2)

- 3 LFO controllers

![image](https://github.com/ardura/Actuate/assets/31751444/22499e32-50e4-4724-9483-de5ceb43751a)

- 4 Modulators that can be linked to multiple things

![image](https://github.com/ardura/Actuate/assets/31751444/67d7cdeb-9214-4eef-ad8b-63b6a03ceb60)

- Sampler with pitch shifting or resample stretching
- Sampler supports single cycle waveforms for wavetable-like functions
- Granulizer with ADSR and crossfading between grains
- Any generator can go to any filter
- Samples can be saved into presets
- Stereo width and ultra wide controls

## Signal Path
![actuate_flow](https://github.com/ardura/Actuate/assets/31751444/45ce1d56-d6c1-47b2-8bae-09633ecbbd2e)

## Plugin Preset Installation!!
*NOTE: Actuate has a "Download latest presets" Button in the browser!*

Actuate will install presets and banks here, where USER is your username on your system:

- Linux: `/home/USER/Documents/ActuateDB/`
- macOS: `/Users/USER/Documents/ActuateDB/`
- Windows: `C:\Users\USER\Documents\ActuateDB\`

## Troubleshooting
Since Actuate 1.2.8 the new file browser and UI use native text editing. This created some issues in some DAWs outlined here:

- **FL Studio:** No issues!
- **Ardour:** No issues!
- **Bitwig:** When using text input you need to use **<shift + spacebar>** for space key input
- **Reaper:** VST3 and CLAP text input works if you use "send all keyboard input to plugin" in the FX menu

![image](https://github.com/ardura/Actuate/assets/31751444/1664ef3f-ec4c-453b-81e8-d0b7e13a5811)

- **Ableton:** 
  - Text input works if you add "-_EnsureKeyMessagesForPlugins" to Options.txt in preferences. See https://forum.ableton.com/viewtopic.php?t=97318
  - Unfortunately I don't know where this would be on Linux or Mac so I'm open to help from Ableton users!

## DAWS and compatibility
- Compatible with Windows 10 and up
- Compatible with Linux
- Compatible with Mac
- DAWS
    - FL Studio tested compatible
    - Ableton tested compatible
    - Reaper tested compatible
    - Ardour tested **compatible with some reported performance issues**
    - Bitwig tested compatible
    - Cantibile tested **uncompatible and has issues**
    - VSTHost tested **compatible but has gui issues**

## Building/Compiling Actuate Manually
- You should do this if the precompiled binary fails or you have a unique system configuration (like linux)

After installing [Rust](https://rustup.rs/) on your system (and possibly restarting your terminal session), you can compile Actuate as follows:
1. Make sure your dependencies are installed. These are the packages you will need at minimum: `libgl1-mesa-dev libglu1-mesa-dev libxcursor-dev libxkbcommon-x11-dev libatk1.0-dev build-essential libgtk-3-dev libxcb-dri2-0-dev libxcb-icccm4-dev libx11-xcb-dev`
   - Note I have also found on some systems `libc6` or `glibc` needs to be installed depending on your configuration
2. Run the build process in a terminal from the Actuate root directory
```
cargo xtask bundle Actuate --profile release
```
Or use the following for debugging:
```
cargo xtask bundle Actuate --profile profiling
```
3. Your outputs will be in the Actuate/target/bundled directory.
4. the `*.clap` you can copy to your clap directory/path, the vst3 one needs the folder structure copied on linux

## Other Build information
The builds on GitHub and KVR are VST3 and CLAP format, and are compiled on the following machine types:
- Ubuntu 22.04
- Windows' 2022 build (Win10? The Github runner just lists "Windows-2022")
- MacOS 12
- The MacOS M1 build is on OS 14

## Known Issues
- Naming presets and info may be unstable in non-windows environments as I have not tested those sorry<|MERGE_RESOLUTION|>--- conflicted
+++ resolved
@@ -1,8 +1,5 @@
-<<<<<<< HEAD
 # Actuate (Latest is v1.4.1)
-=======
-# Actuate (Latest is v1.4.0)
->>>>>>> 50783333
+
 A Subtractive and Additive Synthesizer, Sampler, and Granulizer built in Rust + Nih-Plug
 Written by Ardura
 
