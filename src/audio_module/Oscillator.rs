/*
Copyright (C) 2023 Ardura

This program is free software:
you can redistribute it and/or modify it under the terms of the GNU General Public License
as published by the Free Software Foundation,either version 3 of the License, or (at your option) any later version.

This program is distributed in the hope that it will be useful, but WITHOUT ANY WARRANTY;
without even the implied warranty of MERCHANTABILITY or FITNESS FOR A PARTICULAR PURPOSE.
See the GNU General Public License for more details.

You should have received a copy of the GNU General Public License along with this program.
If not, see https://www.gnu.org/licenses/.

#####################################

Oscillator by Ardura

This creates an oscillator mathematically with some modifiers I made myself.
This is intended to be a building block used by other files in the Actuate synth.

#####################################
*/

use std::f32::consts::{self, PI, FRAC_2_PI};
<<<<<<< HEAD
use nih_plug::{params::enums::Enum};
=======
use rand::Rng;
use nih_plug::{params::enums::Enum, prelude::{Smoother, SmoothingStyle}};
>>>>>>> da646ce6

#[derive(Enum, PartialEq, Eq, Debug, Copy, Clone)]
pub enum VoiceType {
    Sine,
    Tri,
    Saw,
    RSaw,
    InSaw,
    Ramp,
    Square,
    RSquare,
}

#[derive(Enum, PartialEq, Eq, Debug, Copy, Clone)]
pub enum OscState {
    Off,
    Attacking,
    Decaying,
    Sustaining,
    Releasing,
}

#[derive(Enum, PartialEq, Eq, Debug, Copy, Clone)]
pub enum SmoothStyle {
    Linear,
    Logarithmic,
    Exponential,
}

#[derive(Enum, PartialEq, Eq, Debug, Copy, Clone)]
pub enum RetriggerStyle {
    Free,
    Retrigger,
    Random,
}

// Super useful function to scale an input 0-1 into other ranges
pub(crate) fn scale_range(input: f32, min_output: f32, max_output: f32) -> f32 {
    let scaled = input * (max_output - min_output) + min_output;
    scaled.clamp(min_output, max_output)
}

<<<<<<< HEAD
/*
=======
impl Oscillator {
    // This updates our attack and release if needed - These are called on midi events from lib.rs
    pub fn check_update_attack(&mut self, new_attack: f32, new_smoothing: SmoothStyle) {
        // Restrict this update to non-note changes to fix curve change panics
        let mut update_assign: bool = false;
        if self.prev_attack_smoothing != new_smoothing {
            self.prev_attack_smoothing = new_smoothing;
            update_assign = true;
        }
        if self.prev_attack != new_attack {
            self.prev_attack = new_attack;
            update_assign = true;
        }
        if update_assign {
            // Reassign in struct
            self.osc_attack = match self.prev_attack_smoothing {
                SmoothStyle::Exponential => Smoother::new(SmoothingStyle::Exponential(new_attack)),
                SmoothStyle::Linear => Smoother::new(SmoothingStyle::Linear(new_attack)),
                SmoothStyle::Logarithmic => Smoother::new(SmoothingStyle::Logarithmic(new_attack.clamp(0.1, 999.9))),
            } 
        }
    }
    pub fn check_update_release(&mut self, new_release: f32, new_smoothing: SmoothStyle) {
        // Restrict this update to non-note changes to fix curve change panics
        let mut update_assign: bool = false;
        if self.prev_release_smoothing != new_smoothing {
            self.prev_release_smoothing = new_smoothing;
            update_assign = true;
        }
        if self.prev_release != new_release {
            self.prev_release = new_release;
            update_assign = true;
        }
        if update_assign {
            // Reassign in struct
            self.osc_release = match self.prev_release_smoothing {
                SmoothStyle::Exponential => Smoother::new(SmoothingStyle::Exponential(new_release)),
                SmoothStyle::Linear => Smoother::new(SmoothingStyle::Linear(new_release)),
                SmoothStyle::Logarithmic => Smoother::new(SmoothingStyle::Logarithmic(new_release.clamp(0.1, 999.9))),
            } 
        }
    }
    pub fn check_update_sample_rate(&mut self, sample_rate_if_changed: f32) {
        if sample_rate_if_changed != self.sample_rate {
            self.sample_rate = sample_rate_if_changed;
        }
    }

    // Reset our wave phase - used for retrigger
    pub fn reset_phase(&mut self) {
        self.phase = 0.0;
    }

    // Random phase reset!
    pub fn set_random_phase(&mut self) {
        let mut rng = rand::thread_rng();
        let m: f32 = rng.gen_range(0.0..1.0);
        self.phase = m;
    }

    // Increment phase - used in non retriggered oscs
    pub fn increment_phase(&mut self) {
        self.phase += self.prev_note_phase_delta;
        if self.phase >= 1.0 {
            self.phase -= 1.0;
        }
    }

    // Reset Smoothing functions
    pub fn reset_attack_smoother(&mut self, reset_to: f32) {
        self.osc_attack.reset(reset_to);
    }
    pub fn reset_release_smoother(&mut self, reset_to: f32) {
        self.osc_release.reset(reset_to);
    }

    // Update our smoothers for attack and release and optionally sample rate if something has changed
    pub fn set_attack_target(&mut self, sample_rate_if_changed: f32, new_attack_target: f32) {
        self.check_update_sample_rate(sample_rate_if_changed);
        self.osc_attack.set_target(self.sample_rate, new_attack_target);
    }
    pub fn set_release_target(&mut self, sample_rate_if_changed: f32, new_release_target: f32) {
        self.check_update_sample_rate(sample_rate_if_changed);
        self.osc_release.set_target(self.sample_rate, new_release_target);
    }

    // Return our attack or release Smoothers for the main lib use
    pub fn get_attack_smoother(&mut self) -> Smoother<f32> {
        return self.osc_attack.clone();
    }
    pub fn get_release_smoother(&mut self) -> Smoother<f32> {
        return self.osc_release.clone();
    }

    /*
    get/set osc state - lib.rs uses this for ADSR:
        Off,
        Attacking,
        Decaying,
        Sustaining,
        Releasing,
    */
    pub fn set_osc_state(&mut self, new_state: OscState) {
        self.osc_state = new_state;
    }
    pub fn get_osc_state(&mut self) -> OscState {
        self.osc_state
    }

    // Super useful function to scale an input 0-1 into other ranges
    fn scale_range(input: f32, min_output: f32, max_output: f32) -> f32 {
        let scaled = input * (max_output - min_output) + min_output;
        scaled.clamp(min_output, max_output)
    }

    /*
>>>>>>> da646ce6
    I'm designing each of these waveforms to be the frequency + modifier that changes the waveform
    This way I can simplify the amount of waveforms while creating more options!
    I'm not sure if this is efficient or not, but it's my synth :)
    modifier is between 0 and 1 unlss Oscillator::scale_range is used
<<<<<<< HEAD
*/
=======
    */

    // Sine wave oscillator modded with some sort of saw wave multiplication
    pub fn calculate_sine(&mut self, frequency: f32, mod_amount: f32) -> f32 {
        let phase_delta = frequency / self.sample_rate;
        self.prev_note_phase_delta = phase_delta;

        // f(x) = sin(x * tau) {0 < x < 1}
        let mut sine: f32 = 0.0;
        let scaled_phase = Oscillator::scale_range(self.phase, -1.0, 1.0);

        if mod_amount <= 0.33 {
            sine = (self.phase * consts::TAU).sin();
        } else if mod_amount > 0.33 && mod_amount < 0.67 {
            // X^2 Approximation
            if scaled_phase < 0.0 {
                sine = ((2.0 * scaled_phase + 1.0).powi(2) - 1.0) * 0.99;
            }
            else {
                sine = (-(2.0 * scaled_phase - 1.0).powi(2) + 1.0) * 0.99;
            }
        } else if mod_amount >= 0.67 {
            // Allegedy other efficient approximation
            sine = ((24.5 * scaled_phase) / consts::TAU) - (((24.5 * scaled_phase) * scaled_phase.abs()) / consts::TAU);
        }

        self.phase += phase_delta;
        if self.phase >= 1.0 {
            self.phase -= 1.0;
        }

        sine
    }

    // Rounded Saw Wave with rounding amount
    pub fn calculate_rsaw(&mut self, frequency: f32, rounding: f32) -> f32 {
        let rounding_amount: i32 = Self::scale_range(rounding, 2.0, 30.0).floor() as i32;
        let phase_delta = frequency / self.sample_rate;
        self.prev_note_phase_delta = phase_delta;
        let scaled_phase = Self::scale_range(self.phase, -1.0, 1.0);

        // n = rounding int
        // f(x) = x * (1 − x^(2n))
        let rsaw: f32 = scaled_phase * (1.0 - scaled_phase.powi(2 * rounding_amount));

        self.phase += phase_delta;
        if self.phase >= 1.0 {
            self.phase -= 1.0;
        }

        rsaw
    }
>>>>>>> da646ce6

// Sine wave oscillator modded with some sort of saw wave multiplication
pub fn calculate_sine(mod_amount: f32, phase: f32) -> f32 {
    // f(x) = sin(x * tau) {0 < x < 1}
    let mut sine: f32 = 0.0;
    let scaled_phase = scale_range(phase, -1.0, 1.0);
    if mod_amount <= 0.33 {
        sine = (phase * consts::TAU).sin();
    } else if mod_amount > 0.33 && mod_amount < 0.67 {
        // X^2 Approximation
        if scaled_phase < 0.0 {
            sine = ((2.0 * scaled_phase + 1.0).powi(2) - 1.0) * 0.99;
        }
        else {
<<<<<<< HEAD
            sine = (-(2.0 * scaled_phase - 1.0).powi(2) + 1.0) * 0.99;
=======
            half = true;
        }
        let phase_delta = frequency / self.sample_rate;
        self.prev_note_phase_delta = phase_delta;

        let scaled_phase = if half {
            self.phase
        } else { 
            Self::scale_range(self.phase, -1.0, 1.0) 
        };

        // f(x) = x mod period
        let saw: f32 = scaled_phase % consts::TAU;

        self.phase += phase_delta;
        if self.phase >= 1.0 {
            self.phase -= 1.0;
>>>>>>> da646ce6
        }
    } else if mod_amount >= 0.67 {
        // Allegedy other efficient approximation
        sine = ((24.5 * scaled_phase) / consts::TAU) - (((24.5 * scaled_phase) * scaled_phase.abs()) / consts::TAU);
    }
    sine
}

<<<<<<< HEAD
// Rounded Saw Wave with rounding amount
pub fn calculate_rsaw(rounding: f32, phase: f32) -> f32 {
    let rounding_amount: i32 = scale_range(rounding, 2.0, 30.0).floor() as i32;
    let scaled_phase: f32 = scale_range(phase, -1.0, 1.0);
    // n = rounding int
    // f(x) = x * (1 − x^(2n))
    scaled_phase * (1.0 - scaled_phase.powi(2 * rounding_amount))
}
=======
    // Ramp Wave with half rectification in modifier
    pub fn calculate_ramp(&mut self, frequency: f32, mod_to_bool: f32) -> f32 {
        let half: bool;
        if mod_to_bool < 0.5 {
            half = false;
        }
        else {
            half = true;
        }
        let phase_delta: f32 = frequency / self.sample_rate;
        self.prev_note_phase_delta = phase_delta;

        let scaled_phase: f32 = if half {
            self.phase
        } else { 
            Self::scale_range(self.phase, -1.0, 1.0) 
        };
>>>>>>> da646ce6

// Saw Wave with half rectification in modifier
pub fn calculate_saw(mod_to_bool: f32, phase: f32) -> f32 {
    let half: bool = if mod_to_bool < 0.5 { false } else { true };
    let scaled_phase = if half { phase } else { 
        scale_range(phase, -1.0, 1.0) };
    // f(x) = x mod period
    scaled_phase % consts::TAU
}

// Ramp Wave with half rectification in modifier
pub fn calculate_ramp(mod_to_bool: f32, phase: f32) -> f32 {
    let half: bool = if mod_to_bool < 0.5 { false } else { true };
    let scaled_phase = if half { phase } else { 
        scale_range(phase, -1.0, 1.0) };
    // f(x) = x mod period
    -1.0 * (scaled_phase % consts::TAU)
}

// Inward Curved Saw Wave
pub fn calculate_inward_saw(curve_amount: f32, phase: f32) -> f32 {
    // This makes more sense to the user even though it's a little weird to modify it like this
    let mut calc_curve_amount: i32 = scale_range(curve_amount, 1.0, 4.99).floor() as i32;
    match calc_curve_amount {
        1 => calc_curve_amount = 2,
        2 => calc_curve_amount = 10,
        3 => calc_curve_amount = 3,
        4 => calc_curve_amount = 11,
        // Unreachable
        _ => calc_curve_amount = 1,
    }
    let scaled_phase: f32 = scale_range(phase, -1.0, 1.0);
    // f(x) = (x + 1)^6 {-1 <= x <= 0}
    // f(x) = -(x-1)^6 {0 <= x <= 1}
    if scaled_phase <= 0.0 {
        (scaled_phase + 1.0).powi(calc_curve_amount)
    } else {
        -(scaled_phase - 1.0).powi(calc_curve_amount)
    }
}

<<<<<<< HEAD
pub fn calculate_square(mod_amount: f32, phase: f32) -> f32 {
    let mod_scaled: f32 = scale_range(1.0 - mod_amount, 0.0625, 0.5);
    let square: f32 = 1.0;
    // Hard cut function scaling to a pulse with mod
    if phase >= mod_scaled {
        square * -1.0
    } else {
        square
=======
    // Inward Curved Saw Wave
    pub fn calculate_inward_saw(&mut self, frequency: f32, curve_amount: f32) -> f32 {
        // This makes more sense to the user even though it's a little weird to modify it like this
        let mut calc_curve_amount: i32 = Self::scale_range(curve_amount, 1.0, 4.99).floor() as i32;
        match calc_curve_amount {
            1 => calc_curve_amount = 2,
            2 => calc_curve_amount = 10,
            3 => calc_curve_amount = 3,
            4 => calc_curve_amount = 11,
            // Unreachable
            _ => calc_curve_amount = 1,
        }

        let phase_delta: f32 = frequency / self.sample_rate;
        self.prev_note_phase_delta = phase_delta;
        let scaled_phase: f32 = Self::scale_range(self.phase, -1.0, 1.0);

        // f(x) = (x + 1)^6 {-1 <= x <= 0}
        // f(x) = -(x-1)^6 {0 <= x <= 1}
        let saw: f32 = if scaled_phase <= 0.0 {
            (scaled_phase + 1.0).powi(calc_curve_amount)
        } else {
            -(scaled_phase - 1.0).powi(calc_curve_amount)
        };

        self.phase += phase_delta;
        if self.phase >= 1.0 {
            self.phase -= 1.0;
        }

        saw
>>>>>>> da646ce6
    }
}

<<<<<<< HEAD
pub fn calculate_rounded_square(mod_amount: f32, phase: f32) -> f32 {
    let scaled_phase: f32 = scale_range(phase, -1.0, 1.0);
    let mod_scaled: i32 = scale_range(mod_amount, 2.0, 8.0).floor() as i32 * 2;
    // Rounding function is approximated with these exponential functions
    if scaled_phase <  0.0 {
        (2.0 * scaled_phase + 1.0).powi(mod_scaled) - 1.0
    } else {
        -(2.0 * scaled_phase - 1.0).powi(mod_scaled) + 1.0
=======
    pub fn calculate_square(&mut self, frequency: f32, mod_amount: f32) -> f32 {
        let phase_delta: f32 = frequency / self.sample_rate;
        self.prev_note_phase_delta = phase_delta;
        let mod_scaled: f32 = Oscillator::scale_range(1.0 - mod_amount, 0.0625, 0.5);
        
        let mut square: f32 = 1.0;

        // Hard cut function scaling to a pulse with mod
        if self.phase >= mod_scaled {
            square *= -1.0;
        }

        self.phase += phase_delta;
        if self.phase >= 1.0 {
            self.phase -= 1.0;
        }

        square
>>>>>>> da646ce6
    }
}

<<<<<<< HEAD
pub fn calculate_tri(mod_amount: f32, phase: f32) -> f32 {
    let tri: f32 = (FRAC_2_PI) * (((2.0 * PI) * phase).sin()).asin();
    let mut tan_tri: f32 = 0.0;
    // Mix in 
    if mod_amount >  0.0 {
        tan_tri = ((phase * PI).sin()).tan()/(consts::FRAC_PI_2);
=======
    pub fn calculate_rounded_square(&mut self, frequency: f32, mod_amount: f32) -> f32 {
        let phase_delta: f32 = frequency / self.sample_rate;
        self.prev_note_phase_delta = phase_delta;
        let scaled_phase: f32 = Self::scale_range(self.phase, -1.0, 1.0);
        let mod_scaled: i32 = Oscillator::scale_range(mod_amount, 2.0, 8.0).floor() as i32 * 2;
        
        let rounded_square: f32;

        // Rounding function is approximated with these exponential functions
        if scaled_phase <  0.0 {
            rounded_square = (2.0 * scaled_phase + 1.0).powi(mod_scaled) - 1.0;
        } else {
            rounded_square = -(2.0 * scaled_phase - 1.0).powi(mod_scaled) + 1.0;
        }

        self.phase += phase_delta;
        if self.phase >= 1.0 {
            self.phase -= 1.0;
        }

        rounded_square
    }

    pub fn calculate_tri(&mut self, frequency: f32, mod_amount: f32) -> f32 {
        let phase_delta: f32 = frequency / self.sample_rate;
        self.prev_note_phase_delta = phase_delta;
        let tri: f32 = (FRAC_2_PI) * (((2.0 * PI) * self.phase).sin()).asin();
        let mut tan_tri: f32 = 0.0;

        // Mix in 
        if mod_amount >  0.0 {
            tan_tri = ((self.phase * PI).sin()).tan()/(consts::FRAC_PI_2);
        }

        self.phase += phase_delta;
        if self.phase >= 1.0 {
            self.phase -= 1.0;
        }

        // Use mod to fade between tri and weird tan tri
        tri*(1.0 - mod_amount) + tan_tri*mod_amount
>>>>>>> da646ce6
    }
    // Use mod to fade between tri and weird tan tri
    tri*(1.0 - mod_amount) + tan_tri*mod_amount
}<|MERGE_RESOLUTION|>--- conflicted
+++ resolved
@@ -23,12 +23,7 @@
 */
 
 use std::f32::consts::{self, PI, FRAC_2_PI};
-<<<<<<< HEAD
 use nih_plug::{params::enums::Enum};
-=======
-use rand::Rng;
-use nih_plug::{params::enums::Enum, prelude::{Smoother, SmoothingStyle}};
->>>>>>> da646ce6
 
 #[derive(Enum, PartialEq, Eq, Debug, Copy, Clone)]
 pub enum VoiceType {
@@ -71,187 +66,6 @@
     scaled.clamp(min_output, max_output)
 }
 
-<<<<<<< HEAD
-/*
-=======
-impl Oscillator {
-    // This updates our attack and release if needed - These are called on midi events from lib.rs
-    pub fn check_update_attack(&mut self, new_attack: f32, new_smoothing: SmoothStyle) {
-        // Restrict this update to non-note changes to fix curve change panics
-        let mut update_assign: bool = false;
-        if self.prev_attack_smoothing != new_smoothing {
-            self.prev_attack_smoothing = new_smoothing;
-            update_assign = true;
-        }
-        if self.prev_attack != new_attack {
-            self.prev_attack = new_attack;
-            update_assign = true;
-        }
-        if update_assign {
-            // Reassign in struct
-            self.osc_attack = match self.prev_attack_smoothing {
-                SmoothStyle::Exponential => Smoother::new(SmoothingStyle::Exponential(new_attack)),
-                SmoothStyle::Linear => Smoother::new(SmoothingStyle::Linear(new_attack)),
-                SmoothStyle::Logarithmic => Smoother::new(SmoothingStyle::Logarithmic(new_attack.clamp(0.1, 999.9))),
-            } 
-        }
-    }
-    pub fn check_update_release(&mut self, new_release: f32, new_smoothing: SmoothStyle) {
-        // Restrict this update to non-note changes to fix curve change panics
-        let mut update_assign: bool = false;
-        if self.prev_release_smoothing != new_smoothing {
-            self.prev_release_smoothing = new_smoothing;
-            update_assign = true;
-        }
-        if self.prev_release != new_release {
-            self.prev_release = new_release;
-            update_assign = true;
-        }
-        if update_assign {
-            // Reassign in struct
-            self.osc_release = match self.prev_release_smoothing {
-                SmoothStyle::Exponential => Smoother::new(SmoothingStyle::Exponential(new_release)),
-                SmoothStyle::Linear => Smoother::new(SmoothingStyle::Linear(new_release)),
-                SmoothStyle::Logarithmic => Smoother::new(SmoothingStyle::Logarithmic(new_release.clamp(0.1, 999.9))),
-            } 
-        }
-    }
-    pub fn check_update_sample_rate(&mut self, sample_rate_if_changed: f32) {
-        if sample_rate_if_changed != self.sample_rate {
-            self.sample_rate = sample_rate_if_changed;
-        }
-    }
-
-    // Reset our wave phase - used for retrigger
-    pub fn reset_phase(&mut self) {
-        self.phase = 0.0;
-    }
-
-    // Random phase reset!
-    pub fn set_random_phase(&mut self) {
-        let mut rng = rand::thread_rng();
-        let m: f32 = rng.gen_range(0.0..1.0);
-        self.phase = m;
-    }
-
-    // Increment phase - used in non retriggered oscs
-    pub fn increment_phase(&mut self) {
-        self.phase += self.prev_note_phase_delta;
-        if self.phase >= 1.0 {
-            self.phase -= 1.0;
-        }
-    }
-
-    // Reset Smoothing functions
-    pub fn reset_attack_smoother(&mut self, reset_to: f32) {
-        self.osc_attack.reset(reset_to);
-    }
-    pub fn reset_release_smoother(&mut self, reset_to: f32) {
-        self.osc_release.reset(reset_to);
-    }
-
-    // Update our smoothers for attack and release and optionally sample rate if something has changed
-    pub fn set_attack_target(&mut self, sample_rate_if_changed: f32, new_attack_target: f32) {
-        self.check_update_sample_rate(sample_rate_if_changed);
-        self.osc_attack.set_target(self.sample_rate, new_attack_target);
-    }
-    pub fn set_release_target(&mut self, sample_rate_if_changed: f32, new_release_target: f32) {
-        self.check_update_sample_rate(sample_rate_if_changed);
-        self.osc_release.set_target(self.sample_rate, new_release_target);
-    }
-
-    // Return our attack or release Smoothers for the main lib use
-    pub fn get_attack_smoother(&mut self) -> Smoother<f32> {
-        return self.osc_attack.clone();
-    }
-    pub fn get_release_smoother(&mut self) -> Smoother<f32> {
-        return self.osc_release.clone();
-    }
-
-    /*
-    get/set osc state - lib.rs uses this for ADSR:
-        Off,
-        Attacking,
-        Decaying,
-        Sustaining,
-        Releasing,
-    */
-    pub fn set_osc_state(&mut self, new_state: OscState) {
-        self.osc_state = new_state;
-    }
-    pub fn get_osc_state(&mut self) -> OscState {
-        self.osc_state
-    }
-
-    // Super useful function to scale an input 0-1 into other ranges
-    fn scale_range(input: f32, min_output: f32, max_output: f32) -> f32 {
-        let scaled = input * (max_output - min_output) + min_output;
-        scaled.clamp(min_output, max_output)
-    }
-
-    /*
->>>>>>> da646ce6
-    I'm designing each of these waveforms to be the frequency + modifier that changes the waveform
-    This way I can simplify the amount of waveforms while creating more options!
-    I'm not sure if this is efficient or not, but it's my synth :)
-    modifier is between 0 and 1 unlss Oscillator::scale_range is used
-<<<<<<< HEAD
-*/
-=======
-    */
-
-    // Sine wave oscillator modded with some sort of saw wave multiplication
-    pub fn calculate_sine(&mut self, frequency: f32, mod_amount: f32) -> f32 {
-        let phase_delta = frequency / self.sample_rate;
-        self.prev_note_phase_delta = phase_delta;
-
-        // f(x) = sin(x * tau) {0 < x < 1}
-        let mut sine: f32 = 0.0;
-        let scaled_phase = Oscillator::scale_range(self.phase, -1.0, 1.0);
-
-        if mod_amount <= 0.33 {
-            sine = (self.phase * consts::TAU).sin();
-        } else if mod_amount > 0.33 && mod_amount < 0.67 {
-            // X^2 Approximation
-            if scaled_phase < 0.0 {
-                sine = ((2.0 * scaled_phase + 1.0).powi(2) - 1.0) * 0.99;
-            }
-            else {
-                sine = (-(2.0 * scaled_phase - 1.0).powi(2) + 1.0) * 0.99;
-            }
-        } else if mod_amount >= 0.67 {
-            // Allegedy other efficient approximation
-            sine = ((24.5 * scaled_phase) / consts::TAU) - (((24.5 * scaled_phase) * scaled_phase.abs()) / consts::TAU);
-        }
-
-        self.phase += phase_delta;
-        if self.phase >= 1.0 {
-            self.phase -= 1.0;
-        }
-
-        sine
-    }
-
-    // Rounded Saw Wave with rounding amount
-    pub fn calculate_rsaw(&mut self, frequency: f32, rounding: f32) -> f32 {
-        let rounding_amount: i32 = Self::scale_range(rounding, 2.0, 30.0).floor() as i32;
-        let phase_delta = frequency / self.sample_rate;
-        self.prev_note_phase_delta = phase_delta;
-        let scaled_phase = Self::scale_range(self.phase, -1.0, 1.0);
-
-        // n = rounding int
-        // f(x) = x * (1 − x^(2n))
-        let rsaw: f32 = scaled_phase * (1.0 - scaled_phase.powi(2 * rounding_amount));
-
-        self.phase += phase_delta;
-        if self.phase >= 1.0 {
-            self.phase -= 1.0;
-        }
-
-        rsaw
-    }
->>>>>>> da646ce6
-
 // Sine wave oscillator modded with some sort of saw wave multiplication
 pub fn calculate_sine(mod_amount: f32, phase: f32) -> f32 {
     // f(x) = sin(x * tau) {0 < x < 1}
@@ -265,27 +79,7 @@
             sine = ((2.0 * scaled_phase + 1.0).powi(2) - 1.0) * 0.99;
         }
         else {
-<<<<<<< HEAD
             sine = (-(2.0 * scaled_phase - 1.0).powi(2) + 1.0) * 0.99;
-=======
-            half = true;
-        }
-        let phase_delta = frequency / self.sample_rate;
-        self.prev_note_phase_delta = phase_delta;
-
-        let scaled_phase = if half {
-            self.phase
-        } else { 
-            Self::scale_range(self.phase, -1.0, 1.0) 
-        };
-
-        // f(x) = x mod period
-        let saw: f32 = scaled_phase % consts::TAU;
-
-        self.phase += phase_delta;
-        if self.phase >= 1.0 {
-            self.phase -= 1.0;
->>>>>>> da646ce6
         }
     } else if mod_amount >= 0.67 {
         // Allegedy other efficient approximation
@@ -294,7 +88,6 @@
     sine
 }
 
-<<<<<<< HEAD
 // Rounded Saw Wave with rounding amount
 pub fn calculate_rsaw(rounding: f32, phase: f32) -> f32 {
     let rounding_amount: i32 = scale_range(rounding, 2.0, 30.0).floor() as i32;
@@ -303,25 +96,6 @@
     // f(x) = x * (1 − x^(2n))
     scaled_phase * (1.0 - scaled_phase.powi(2 * rounding_amount))
 }
-=======
-    // Ramp Wave with half rectification in modifier
-    pub fn calculate_ramp(&mut self, frequency: f32, mod_to_bool: f32) -> f32 {
-        let half: bool;
-        if mod_to_bool < 0.5 {
-            half = false;
-        }
-        else {
-            half = true;
-        }
-        let phase_delta: f32 = frequency / self.sample_rate;
-        self.prev_note_phase_delta = phase_delta;
-
-        let scaled_phase: f32 = if half {
-            self.phase
-        } else { 
-            Self::scale_range(self.phase, -1.0, 1.0) 
-        };
->>>>>>> da646ce6
 
 // Saw Wave with half rectification in modifier
 pub fn calculate_saw(mod_to_bool: f32, phase: f32) -> f32 {
@@ -363,7 +137,6 @@
     }
 }
 
-<<<<<<< HEAD
 pub fn calculate_square(mod_amount: f32, phase: f32) -> f32 {
     let mod_scaled: f32 = scale_range(1.0 - mod_amount, 0.0625, 0.5);
     let square: f32 = 1.0;
@@ -372,43 +145,9 @@
         square * -1.0
     } else {
         square
-=======
-    // Inward Curved Saw Wave
-    pub fn calculate_inward_saw(&mut self, frequency: f32, curve_amount: f32) -> f32 {
-        // This makes more sense to the user even though it's a little weird to modify it like this
-        let mut calc_curve_amount: i32 = Self::scale_range(curve_amount, 1.0, 4.99).floor() as i32;
-        match calc_curve_amount {
-            1 => calc_curve_amount = 2,
-            2 => calc_curve_amount = 10,
-            3 => calc_curve_amount = 3,
-            4 => calc_curve_amount = 11,
-            // Unreachable
-            _ => calc_curve_amount = 1,
-        }
-
-        let phase_delta: f32 = frequency / self.sample_rate;
-        self.prev_note_phase_delta = phase_delta;
-        let scaled_phase: f32 = Self::scale_range(self.phase, -1.0, 1.0);
-
-        // f(x) = (x + 1)^6 {-1 <= x <= 0}
-        // f(x) = -(x-1)^6 {0 <= x <= 1}
-        let saw: f32 = if scaled_phase <= 0.0 {
-            (scaled_phase + 1.0).powi(calc_curve_amount)
-        } else {
-            -(scaled_phase - 1.0).powi(calc_curve_amount)
-        };
-
-        self.phase += phase_delta;
-        if self.phase >= 1.0 {
-            self.phase -= 1.0;
-        }
-
-        saw
->>>>>>> da646ce6
     }
 }
 
-<<<<<<< HEAD
 pub fn calculate_rounded_square(mod_amount: f32, phase: f32) -> f32 {
     let scaled_phase: f32 = scale_range(phase, -1.0, 1.0);
     let mod_scaled: i32 = scale_range(mod_amount, 2.0, 8.0).floor() as i32 * 2;
@@ -417,79 +156,15 @@
         (2.0 * scaled_phase + 1.0).powi(mod_scaled) - 1.0
     } else {
         -(2.0 * scaled_phase - 1.0).powi(mod_scaled) + 1.0
-=======
-    pub fn calculate_square(&mut self, frequency: f32, mod_amount: f32) -> f32 {
-        let phase_delta: f32 = frequency / self.sample_rate;
-        self.prev_note_phase_delta = phase_delta;
-        let mod_scaled: f32 = Oscillator::scale_range(1.0 - mod_amount, 0.0625, 0.5);
-        
-        let mut square: f32 = 1.0;
-
-        // Hard cut function scaling to a pulse with mod
-        if self.phase >= mod_scaled {
-            square *= -1.0;
-        }
-
-        self.phase += phase_delta;
-        if self.phase >= 1.0 {
-            self.phase -= 1.0;
-        }
-
-        square
->>>>>>> da646ce6
     }
 }
 
-<<<<<<< HEAD
 pub fn calculate_tri(mod_amount: f32, phase: f32) -> f32 {
     let tri: f32 = (FRAC_2_PI) * (((2.0 * PI) * phase).sin()).asin();
     let mut tan_tri: f32 = 0.0;
     // Mix in 
     if mod_amount >  0.0 {
         tan_tri = ((phase * PI).sin()).tan()/(consts::FRAC_PI_2);
-=======
-    pub fn calculate_rounded_square(&mut self, frequency: f32, mod_amount: f32) -> f32 {
-        let phase_delta: f32 = frequency / self.sample_rate;
-        self.prev_note_phase_delta = phase_delta;
-        let scaled_phase: f32 = Self::scale_range(self.phase, -1.0, 1.0);
-        let mod_scaled: i32 = Oscillator::scale_range(mod_amount, 2.0, 8.0).floor() as i32 * 2;
-        
-        let rounded_square: f32;
-
-        // Rounding function is approximated with these exponential functions
-        if scaled_phase <  0.0 {
-            rounded_square = (2.0 * scaled_phase + 1.0).powi(mod_scaled) - 1.0;
-        } else {
-            rounded_square = -(2.0 * scaled_phase - 1.0).powi(mod_scaled) + 1.0;
-        }
-
-        self.phase += phase_delta;
-        if self.phase >= 1.0 {
-            self.phase -= 1.0;
-        }
-
-        rounded_square
-    }
-
-    pub fn calculate_tri(&mut self, frequency: f32, mod_amount: f32) -> f32 {
-        let phase_delta: f32 = frequency / self.sample_rate;
-        self.prev_note_phase_delta = phase_delta;
-        let tri: f32 = (FRAC_2_PI) * (((2.0 * PI) * self.phase).sin()).asin();
-        let mut tan_tri: f32 = 0.0;
-
-        // Mix in 
-        if mod_amount >  0.0 {
-            tan_tri = ((self.phase * PI).sin()).tan()/(consts::FRAC_PI_2);
-        }
-
-        self.phase += phase_delta;
-        if self.phase >= 1.0 {
-            self.phase -= 1.0;
-        }
-
-        // Use mod to fade between tri and weird tan tri
-        tri*(1.0 - mod_amount) + tan_tri*mod_amount
->>>>>>> da646ce6
     }
     // Use mod to fade between tri and weird tan tri
     tri*(1.0 - mod_amount) + tan_tri*mod_amount
