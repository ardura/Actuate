--- conflicted
+++ resolved
@@ -28,20 +28,12 @@
 // Audio module files
 pub(crate) mod Oscillator;
 use Oscillator::VoiceType;
-<<<<<<< HEAD
 use nih_plug_egui::egui::Ui;
 use rand::Rng;
 use rfd::FileDialog;
 use rubato::Resampler;
 use crate::{ActuateParams, ui_knob, GUI_VALS, toggle_switch};
 use self::Oscillator::{RetriggerStyle, OscState, SmoothStyle};
-=======
-use nih_plug_egui::egui::{Ui};
-
-use crate::{ActuateParams, ui_knob, GUI_VALS};
-
-use self::Oscillator::{RetriggerStyle};
->>>>>>> da646ce6
 
 // When you create a new audio module, you should add it here
 #[derive(Enum, PartialEq, Clone, Copy)]
@@ -122,15 +114,9 @@
     osc_release: f32,
     osc_mod_amount: f32,
     osc_retrigger: RetriggerStyle,
-<<<<<<< HEAD
     osc_atk_curve: SmoothStyle,
     osc_dec_curve: SmoothStyle,
     osc_rel_curve: SmoothStyle,
-=======
-    osc_atk_curve: Oscillator::SmoothStyle,
-    osc_rel_curve: Oscillator::SmoothStyle,
-    osc_dec_curve: Oscillator::SmoothStyle,
->>>>>>> da646ce6
 
     // Voice storage
     playing_voices: VoiceVec,
@@ -161,36 +147,12 @@
             osc_release: 0.07,
             osc_mod_amount: 0.0,
             osc_retrigger: RetriggerStyle::Free,
-<<<<<<< HEAD
             osc_atk_curve: SmoothStyle::Linear,
             osc_rel_curve: SmoothStyle::Linear,
             osc_dec_curve: SmoothStyle::Linear,
 
             // Voice storage
             playing_voices: VoiceVec { voices: VecDeque::new() },
-=======
-            osc_atk_curve: Oscillator::SmoothStyle::Linear,
-            osc_rel_curve: Oscillator::SmoothStyle::Linear,
-            osc_dec_curve: Oscillator::SmoothStyle::Linear,
-
-            // Osc module defaults
-            osc: Oscillator::Oscillator { 
-                sample_rate: 44100.0, 
-                osc_type: VoiceType::Sine, 
-                osc_attack: Smoother::new(SmoothingStyle::Linear(0.0)), 
-                osc_release: Smoother::new(SmoothingStyle::Linear(5.0)), 
-                prev_attack: 0.0, 
-                prev_release: 0.0,
-                attack_smoothing: Oscillator::SmoothStyle::Linear,
-                prev_attack_smoothing: Oscillator::SmoothStyle::Linear,
-                release_smoothing: Oscillator::SmoothStyle::Linear,
-                prev_release_smoothing: Oscillator::SmoothStyle::Linear,
-                osc_mod_amount: 0.0, 
-                prev_note_phase_delta: 0.0, 
-                phase: 0.0,
-                osc_state: Oscillator::OscState::Off,
-            },
->>>>>>> da646ce6
 
             is_playing: false,
         }
@@ -356,19 +318,6 @@
                             .set_text_size(TEXT_SIZE);
                         ui.add(osc_1_dec_curve_knob);
 
-<<<<<<< HEAD
-=======
-                        let osc_1_dec_curve_knob = ui_knob::ArcKnob::for_param(
-                            &params.osc_1_dec_curve, 
-                            setter, 
-                            KNOB_SIZE)
-                            .preset_style(ui_knob::KnobStyle::NewPresets1)
-                            .set_fill_color(*GUI_VALS.get("DARK_GREY_UI_COLOR").unwrap())
-                            .set_line_color(*GUI_VALS.get("A_KNOB_OUTSIDE_COLOR").unwrap())
-                            .set_text_size(TEXT_SIZE);
-                        ui.add(osc_1_dec_curve_knob);
-
->>>>>>> da646ce6
                         // Sustain knob space
                         ui.add_space(KNOB_SIZE*2.0 + 16.0);
                         
@@ -649,19 +598,6 @@
                             .set_text_size(TEXT_SIZE);
                         ui.add(osc_2_dec_curve_knob);
 
-<<<<<<< HEAD
-=======
-                        let osc_2_dec_curve_knob = ui_knob::ArcKnob::for_param(
-                            &params.osc_2_dec_curve, 
-                            setter, 
-                            KNOB_SIZE)
-                            .preset_style(ui_knob::KnobStyle::NewPresets1)
-                            .set_fill_color(*GUI_VALS.get("DARK_GREY_UI_COLOR").unwrap())
-                            .set_line_color(*GUI_VALS.get("A_KNOB_OUTSIDE_COLOR").unwrap())
-                            .set_text_size(TEXT_SIZE);
-                        ui.add(osc_2_dec_curve_knob);
-
->>>>>>> da646ce6
                         // Sustain knob space
                         ui.add_space(KNOB_SIZE*2.0 + 16.0);
                         
@@ -842,19 +778,6 @@
                             .set_text_size(TEXT_SIZE);
                         ui.add(osc_3_dec_curve_knob);
 
-<<<<<<< HEAD
-=======
-                        let osc_3_dec_curve_knob = ui_knob::ArcKnob::for_param(
-                            &params.osc_3_dec_curve, 
-                            setter, 
-                            KNOB_SIZE)
-                            .preset_style(ui_knob::KnobStyle::NewPresets1)
-                            .set_fill_color(*GUI_VALS.get("DARK_GREY_UI_COLOR").unwrap())
-                            .set_line_color(*GUI_VALS.get("A_KNOB_OUTSIDE_COLOR").unwrap())
-                            .set_text_size(TEXT_SIZE);
-                        ui.add(osc_3_dec_curve_knob);
-
->>>>>>> da646ce6
                         // Sustain knob space
                         ui.add_space(KNOB_SIZE*2.0 + 16.0);
                         
@@ -997,12 +920,6 @@
 
         // This function pulls our parameters for each audio module index
         self.consume_params(params, voice_index);
-<<<<<<< HEAD
-=======
-        // Update our envelopes if needed (only valid when not outputting notes because of nih-plug panics)
-        self.osc.check_update_attack(self.osc_attack, self.osc_atk_curve);
-        self.osc.check_update_release(self.osc_release, self.osc_rel_curve);
->>>>>>> da646ce6
 
         // Midi events are processed here
         let mut note_on: bool = false;
@@ -1014,7 +931,6 @@
                     return (0.0, 0.0, false);
                 }
                 match event {
-<<<<<<< HEAD
                     ////////////////////////////////////////////////////////////
                     // MIDI EVENT NOTE ON
                     ////////////////////////////////////////////////////////////
@@ -1022,11 +938,7 @@
                         // Osc + generic stuff
                         note_on = true;
                         let mut new_phase: f32 = 0.0;
-=======
-                    // Midi Calculation Code
-                    NoteEvent::NoteOn { mut note, velocity, .. } => {
-                        let mut retrigger_bug_offset: u8 = 0;
->>>>>>> da646ce6
+
                         // Reset the retrigger on Oscs
                         match self.osc_retrigger {
                             RetriggerStyle::Retrigger => {
@@ -1048,26 +960,17 @@
                         }
                         // Shift our note per octave
                         match self.osc_octave {
-<<<<<<< HEAD
                             -2 => { note -= 24; },
                             -1 => { note -= 12; },
                             0 => { note -= 0; },
                             1 => { note += 12; },
                             2 => { note += 24; },
-=======
-                            -2 => { note -= 24 + retrigger_bug_offset; },
-                            -1 => { note -= 12 + retrigger_bug_offset; },
-                            0 => { note -= retrigger_bug_offset; },
-                            1 => { note += 12 - retrigger_bug_offset; },
-                            2 => { note += 24 - retrigger_bug_offset; },
->>>>>>> da646ce6
                             _ => {}
                         }
                         // Shift our note per semitones
                         note += self.osc_semitones as u8;
                         // Shift our note per detune
                         // I'm so glad nih-plug has this helper for f32 conversions!
-<<<<<<< HEAD
                         let detuned_note = util::f32_midi_note_to_freq(note as f32 + self.osc_detune);
 
                         let attack_smoother: Smoother<f32> = match self.osc_atk_curve {
@@ -1191,47 +1094,6 @@
                                 voice.state = OscState::Releasing;
                             }
                         }
-=======
-                        self.midi_note_freq = util::f32_midi_note_to_freq(self.midi_note_id as f32 + self.osc_detune);
-                        // This needs to be here so log doesn't panic per documentation cannot be 0
-                        //if self.osc.get_attack_smoother_style() == Oscillator::SmoothStyle::Linear ||
-                        //   self.osc.get_attack_smoother_style() == Oscillator::SmoothStyle::Exponential {
-                            // Update attack to 0 again here
-                            self.osc.reset_attack_smoother(0.0);
-                            //if self.osc.get_release_smoother_style() != Oscillator::SmoothStyle::Logarithmic {
-                                // Reset release for logic to know note is happening
-                                self.osc.reset_release_smoother(0.0);
-                            //} else {
-                                //self.osc.reset_release_smoother(0.1);
-                            //}
-                        //}
-                        //else {
-                            // Update attack to 0 again here
-                            //self.osc.reset_attack_smoother(0.1);
-                            // Reset release for logic to know note is happening
-                            //self.osc.reset_release_smoother(0.1);
-                        //}
-                        self.osc.set_attack_target(self.sample_rate, velocity);
-                        self.audio_module_current_gain = self.osc.get_attack_smoother();
-                        self.osc.set_osc_state(Oscillator::OscState::Attacking);
-                    },
-                    NoteEvent::NoteOff { note, .. } if note == self.midi_note_id => {
-                        // This reset lets us fade from any max or other value to 0
-                        self.osc.reset_release_smoother(self.audio_module_current_gain.next());
-                        // Reset attack
-                        //if self.osc.get_release_smoother_style() == Oscillator::SmoothStyle::Linear ||
-                        //   self.osc.get_release_smoother_style() == Oscillator::SmoothStyle::Exponential {
-                            // Update attack to 0 again here
-                            self.osc.reset_attack_smoother(0.0);
-                        //}
-                        //else {
-                            // Update attack to 0 again here
-                            //self.osc.reset_release_smoother(0.1);
-                        //}
-                        self.osc.set_release_target(self.sample_rate, 0.0);
-                        self.audio_module_current_gain = self.osc.get_release_smoother();
-                        self.osc.set_osc_state(Oscillator::OscState::Releasing);
->>>>>>> da646ce6
                     },
                     // Stop event - doesn't seem to work from FL Studio but left in here
                     NoteEvent::Choke { .. } => { self.playing_voices.voices.clear() },
@@ -1253,7 +1115,6 @@
                 voice.phase -= 1.0;
             }
 
-<<<<<<< HEAD
             // Move from attack to decay if needed
             // Attack is over so use decay amount to reach sustain level - reusing current smoother
             if voice.osc_attack.steps_left() == 0 && voice.state == OscState::Attacking {
@@ -1264,23 +1125,6 @@
                 let sustain_scaled = self.osc_sustain / 999.9;
                 voice.osc_decay.set_target(self.sample_rate, sustain_scaled);
             }
-=======
-        // Attack is over so use decay amount to reach sustain level - reusing current smoother
-        if  self.audio_module_current_gain.steps_left() == 0 && 
-            self.osc.get_osc_state() == Oscillator::OscState::Attacking
-        {
-            self.osc.set_osc_state(Oscillator::OscState::Decaying);
-            let temp_gain = self.audio_module_current_gain.next();
-            self.audio_module_current_gain = match self.osc_dec_curve {
-                Oscillator::SmoothStyle::Exponential => Smoother::new(SmoothingStyle::Exponential(self.osc_decay)),
-                Oscillator::SmoothStyle::Linear => Smoother::new(SmoothingStyle::Linear(self.osc_decay)),
-                Oscillator::SmoothStyle::Logarithmic => Smoother::new(SmoothingStyle::Logarithmic(self.osc_decay.clamp(0.1, 999.9))),
-            };
-            self.audio_module_current_gain.reset(temp_gain);
-            let sustain_scaled = self.osc_sustain / 999.9;
-            self.audio_module_current_gain.set_target(self.sample_rate, sustain_scaled);
-        }
->>>>>>> da646ce6
 
             // Move from Decaying to Sustain hold
             if voice.osc_decay.steps_left() == 0 && voice.state == OscState::Decaying {
@@ -1303,7 +1147,6 @@
         let output_signal_r: f32;
         (output_signal_l, output_signal_r) = match self.audio_module_type {
             AudioModuleType::Osc => {
-<<<<<<< HEAD
                 let mut summed_voices: f32 = 0.0;
                 for voice in self.playing_voices.voices.iter_mut() {
                     // Get our current gain amount for use in match below
@@ -1327,17 +1170,6 @@
                         VoiceType::Square => Oscillator::calculate_square(self.osc_mod_amount, voice.phase) * temp_osc_gain_multiplier,
                         VoiceType::RSquare => Oscillator::calculate_rounded_square(self.osc_mod_amount, voice.phase) * temp_osc_gain_multiplier,
                     }
-=======
-                match self.osc_type {
-                    VoiceType::Sine  => self.osc.calculate_sine(self.midi_note_freq, self.osc_mod_amount) * temp_osc_1_gain_multiplier,
-                    VoiceType::Tri => self.osc.calculate_tri(self.midi_note_freq, self.osc_mod_amount) * temp_osc_1_gain_multiplier,
-                    VoiceType::Saw   => self.osc.calculate_saw(self.midi_note_freq, self.osc_mod_amount) * temp_osc_1_gain_multiplier,
-                    VoiceType::RSaw  => self.osc.calculate_rsaw(self.midi_note_freq, self.osc_mod_amount) * temp_osc_1_gain_multiplier,
-                    VoiceType::InSaw  => self.osc.calculate_inward_saw(self.midi_note_freq, self.osc_mod_amount) * temp_osc_1_gain_multiplier,
-                    VoiceType::Ramp => self.osc.calculate_ramp(self.midi_note_freq, self.osc_mod_amount) * temp_osc_1_gain_multiplier,
-                    VoiceType::Square => self.osc.calculate_square(self.midi_note_freq, self.osc_mod_amount) * temp_osc_1_gain_multiplier,
-                    VoiceType::RSquare => self.osc.calculate_rounded_square(self.midi_note_freq, self.osc_mod_amount) * temp_osc_1_gain_multiplier,
->>>>>>> da646ce6
                 }
                 (summed_voices, summed_voices)
             },
